{
  "name": "@tf2autobot/bptf-listings",
<<<<<<< HEAD
  "version": "5.0.0-dev.7",
=======
  "version": "4.1.0-dev.1",
>>>>>>> 525e90ac
  "description": "Manage listings on backpack.tf, originally made by Nicklason, modified by IdiNium.",
  "main": "index.js",
  "scripts": {
    "dev": "nodemon app.js",
    "lint": "eslint ./",
    "release": "np --no-cleanup"
  },
  "repository": {
    "type": "git",
    "url": "git+https://github.com/TF2Autobot/node-bptf-listings.git"
  },
  "author": "Nicklas Marc Pedersen/IdiNium",
  "license": "MIT",
  "bugs": {
    "url": "https://github.com/TF2Autobot/node-bptf-listings/issues"
  },
  "homepage": "https://github.com/TF2Autobot/node-bptf-listings#readme",
  "dependencies": {
    "@tf2autobot/tf2-currencies": "^2.0.1",
    "@tf2autobot/tf2-sku": "^2.0.3",
    "async": "^3.2.3",
    "events": "^3.3.0",
    "request-retry-dayjs": "^1.1.2",
    "steamid": "^2.0.0",
    "util": "^0.12.4"
  }
}<|MERGE_RESOLUTION|>--- conflicted
+++ resolved
@@ -1,10 +1,6 @@
 {
   "name": "@tf2autobot/bptf-listings",
-<<<<<<< HEAD
-  "version": "5.0.0-dev.7",
-=======
   "version": "4.1.0-dev.1",
->>>>>>> 525e90ac
   "description": "Manage listings on backpack.tf, originally made by Nicklason, modified by IdiNium.",
   "main": "index.js",
   "scripts": {
